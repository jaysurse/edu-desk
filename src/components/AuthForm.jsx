<<<<<<< HEAD
import { useState } from "react";
import {
  FaUserCircle,
  FaEye,
  FaEyeSlash,
  FaCheck,
  FaTimes,
} from "react-icons/fa";
import { FcGoogle } from "react-icons/fc";
import { auth, googleProvider } from "../firebase"; // adjust path if needed
import {
  signInWithPopup,
  createUserWithEmailAndPassword,
  signInWithEmailAndPassword,
  updateProfile,
} from "firebase/auth";
=======
import { useState, useEffect, useRef } from "react";
import { FaUserCircle, FaGoogle, FaEye, FaEyeSlash } from "react-icons/fa";
import { 
  doCreateUserWithEmailAndPassword, 
  doSignInWithEmailAndPassword, 
  doSignInWithGoogle,
  doSendEmailVerification
} from "../firebase/auth";
>>>>>>> b0f62b5e

const AuthForm = ({ onLogin, onClose }) => {
  const [isLogin, setIsLogin] = useState(true);
  const [email, setEmail] = useState("");
  const [password, setPassword] = useState("");
  const [confirmPassword, setConfirmPassword] = useState("");
  const [displayName, setDisplayName] = useState("");
  const [error, setError] = useState("");
<<<<<<< HEAD
  const [loading, setLoading] = useState(false);
  const [showPassword, setShowPassword] = useState(false);
  const [showConfirmPassword, setShowConfirmPassword] = useState(false);

  // Email validation
  const isEmailValid = /^[^\s@]+@[^\s@]+\.[^\s@]+$/.test(email);
  const isPasswordValid = password.length >= 6;
  const doPasswordsMatch = password === confirmPassword;

  // 🔹 Real Firebase Authentication
  const handleSubmit = async (e) => {
    e.preventDefault();
    setLoading(true);
    setError("");

    // Validation
    if (!email.trim()) {
      setError("Email is required.");
      setLoading(false);
      return;
    }

    if (!isEmailValid) {
      setError("Please enter a valid email address.");
      setLoading(false);
      return;
    }

    if (!password.trim()) {
      setError("Password is required.");
      setLoading(false);
      return;
=======
  const [isLoading, setIsLoading] = useState(false);
  const [isGoogleLoading, setIsGoogleLoading] = useState(false);
  const [verificationSent, setVerificationSent] = useState(false);
  const [showPassword, setShowPassword] = useState(false);
  const [emailError, setEmailError] = useState("");
  const [passwordError, setPasswordError] = useState("");
  const [attemptCount, setAttemptCount] = useState(0);
  const [isBlocked, setIsBlocked] = useState(false);
  
  const modalRef = useRef(null);
  const firstInputRef = useRef(null);

  // Focus management for accessibility
  useEffect(() => {
    if (firstInputRef.current) {
      firstInputRef.current.focus();
    }
  }, [isLogin]);

  // Keyboard event handling
  useEffect(() => {
    const handleEscape = (e) => {
      if (e.key === 'Escape') {
        onClose();
      }
    };

    const handleTab = (e) => {
      if (e.key === 'Tab' && modalRef.current) {
        const focusableElements = modalRef.current.querySelectorAll(
          'button, input, select, textarea, [tabindex]:not([tabindex="-1"])'
        );
        const firstElement = focusableElements[0];
        const lastElement = focusableElements[focusableElements.length - 1];

        if (e.shiftKey && document.activeElement === firstElement) {
          e.preventDefault();
          lastElement.focus();
        } else if (!e.shiftKey && document.activeElement === lastElement) {
          e.preventDefault();
          firstElement.focus();
        }
      }
    };

    document.addEventListener('keydown', handleEscape);
    document.addEventListener('keydown', handleTab);

    return () => {
      document.removeEventListener('keydown', handleEscape);
      document.removeEventListener('keydown', handleTab);
    };
  }, [onClose]);

  // Input sanitization
  const sanitizeEmail = (input) => {
    return input.trim().toLowerCase();
  };

  const sanitizePassword = (input) => {
    return input.trim();
  };

  // Real-time email validation
  const validateEmail = (email) => {
    const emailRegex = /^[^\s@]+@[^\s@]+\.[^\s@]+$/;
    if (!email) {
      setEmailError("");
      return false;
>>>>>>> b0f62b5e
    }
    if (!emailRegex.test(email)) {
      setEmailError("Please enter a valid email address");
      return false;
    }
    setEmailError("");
    return true;
  };

<<<<<<< HEAD
    if (!isPasswordValid) {
      setError("Password must be at least 6 characters.");
      setLoading(false);
      return;
    }

    if (!isLogin) {
      if (!displayName.trim()) {
        setError("Display name is required.");
        setLoading(false);
        return;
      }

      if (!doPasswordsMatch) {
        setError("Passwords do not match.");
        setLoading(false);
        return;
      }
    }

    try {
      if (isLogin) {
        // 🔑 Sign in existing user
        const userCredential = await signInWithEmailAndPassword(
          auth,
          email,
          password
        );
        console.log("✅ Login successful:", userCredential.user);
        onLogin(userCredential.user);
      } else {
        // 🆕 Create new user account
        const userCredential = await createUserWithEmailAndPassword(
          auth,
          email,
          password
        );

        // Update the user's display name
        await updateProfile(userCredential.user, {
          displayName: displayName.trim(),
        });

        console.log("✅ Account created:", userCredential.user);
        onLogin(userCredential.user);
      }
    } catch (err) {
      console.error("Authentication error:", err);

      // Handle specific Firebase auth errors with user-friendly messages
      switch (err.code) {
        case "auth/user-not-found":
          setError(
            "🔍 No account found with this email. Would you like to create an account instead?"
          );
          break;
        case "auth/wrong-password":
          setError(
            "🔐 Incorrect password. Please check your password and try again."
          );
          break;
        case "auth/invalid-credential":
          setError(
            "❌ Invalid email or password. Please check your credentials and try again."
          );
          break;
        case "auth/email-already-in-use":
          setError(
            "📧 This email is already registered. Try signing in instead."
          );
          break;
        case "auth/weak-password":
          setError(
            "🔒 Password is too weak. Please use at least 6 characters with numbers and letters."
          );
          break;
        case "auth/invalid-email":
          setError(
            "📧 Please enter a valid email address (example: user@email.com)."
          );
          break;
        case "auth/too-many-requests":
          setError(
            "⏰ Too many failed attempts. Please wait a few minutes before trying again."
          );
          break;
        case "auth/network-request-failed":
          setError(
            "🌐 Network error. Please check your internet connection and try again."
          );
          break;
        case "auth/user-disabled":
          setError(
            "🚫 This account has been disabled. Please contact support for help."
          );
          break;
        case "auth/requires-recent-login":
          setError("🔄 Please log out and sign in again to continue.");
          break;
        default:
          setError(
            `⚠️ Something went wrong. Please try again or contact support if the problem persists.`
          );
      }
    } finally {
      setLoading(false);
    }
  };

  // 🔹 Google Sign-In
  const handleGoogleSignIn = async () => {
    setLoading(true);
    setError("");

    try {
      const result = await signInWithPopup(auth, googleProvider);
      const user = result.user;
      console.log("✅ Google login successful:", user);
      onLogin(user);
    } catch (err) {
      console.error("Google Sign-In error:", err);

      // Handle specific Google auth errors with user-friendly messages
      switch (err.code) {
        case "auth/popup-closed-by-user":
          setError(
            "🚪 Sign-in window was closed. Please try again to continue with Google."
          );
          break;
        case "auth/popup-blocked":
          setError(
            "🚫 Pop-up was blocked by your browser. Please allow pop-ups for this site and try again."
          );
          break;
        case "auth/account-exists-with-different-credential":
          setError(
            "📧 An account with this email already exists using a different sign-in method. Try signing in with email/password instead."
          );
          break;
        case "auth/cancelled-popup-request":
          setError(
            "⏰ Previous sign-in attempt was cancelled. Please try again."
          );
          break;
        case "auth/network-request-failed":
          setError(
            "🌐 Network error. Please check your internet connection and try again."
          );
          break;
        default:
          setError(
            "🔴 Google Sign-In failed. Please try again or use email/password instead."
          );
      }
    } finally {
      setLoading(false);
    }
  };

  const toggleMode = () => {
=======
  // Real-time password validation
  const validatePassword = (password, isSignup = false) => {
    if (!password) {
      setPasswordError("");
      return false;
    }
    
    if (password.length < 6) {
      setPasswordError("Password must be at least 6 characters");
      return false;
    }
    
    if (isSignup) {
      // Additional checks for signup
      const hasUpperCase = /[A-Z]/.test(password);
      const hasLowerCase = /[a-z]/.test(password);
      const hasNumbers = /\d/.test(password);
      const hasSpecialChar = /[!@#$%^&*(),.?":{}|<>]/.test(password);
      
      if (!(hasUpperCase && hasLowerCase && (hasNumbers || hasSpecialChar))) {
        setPasswordError("Password should contain uppercase, lowercase, and numbers or special characters");
        return false;
      }
    }
    
    setPasswordError("");
    return true;
  };

  // Rate limiting
  const checkRateLimit = () => {
    if (attemptCount >= 5) {
      setIsBlocked(true);
      setError("Too many failed attempts. Please wait 5 minutes before trying again.");
      setTimeout(() => {
        setIsBlocked(false);
        setAttemptCount(0);
      }, 300000); // 5 minutes
      return false;
    }
    return true;
  };

  // Resend verification email
  const handleResendVerification = async () => {
    try {
      await doSendEmailVerification();
      setError("");
      alert("Verification email resent! Please check your inbox.");
    } catch (setError) {
      setError("Failed to resend verification email. Please try again.");
    }
  };

  const handleEmailAuth = async () => {
    if (isBlocked || !checkRateLimit()) return;

    const sanitizedEmail = sanitizeEmail(email);
    const sanitizedPassword = sanitizePassword(password);

    // Validation
    if (!sanitizedEmail || !sanitizedPassword) {
      setError("Email and password are required");
      return;
    }

    if (!validateEmail(sanitizedEmail) || !validatePassword(sanitizedPassword, !isLogin)) {
      return;
    }

    setIsLoading(true);
    setError("");

    try {
      let userCredential;
      
      if (isLogin) {
        userCredential = await doSignInWithEmailAndPassword(sanitizedEmail, sanitizedPassword);
        
        if (!userCredential.user.emailVerified) {
          setError("Please verify your email before logging in. Check your inbox for the verification link.");
          setIsLoading(false);
          return;
        }
      } else {
        userCredential = await doCreateUserWithEmailAndPassword(sanitizedEmail, sanitizedPassword);
        
        try {
          await doSendEmailVerification();
          setVerificationSent(true);
          setError("");
          setIsLoading(false);
          return;
        } catch (verificationError) {
          // Log only error code for security
          console.error("Verification email error:", verificationError.code);
          setError("Account created, but verification email failed to send. Please try logging in and request verification again.");
        }
      }

      const user = userCredential.user;
      const userData = {
        uid: user.uid,
        email: user.email,
        displayName: user.displayName || sanitizedEmail.split('@')[0],
        photoURL: user.photoURL,
        loginMethod: 'email',
        emailVerified: user.emailVerified
      };

      // Reset attempt count on success
      setAttemptCount(0);
      onLogin(userData);
      onClose();
    } catch (error) {
      // Increment attempt count
      setAttemptCount(prev => prev + 1);
      
      // Log only error code for security
      console.error("Authentication error code:", error.code);
      
      // Handle specific Firebase error codes
      const errorMessages = {
        'auth/user-not-found': "No account found with this email. Please sign up first.",
        'auth/wrong-password': "Incorrect password. Please try again.",
        'auth/user-disabled': "This account has been disabled. Please contact support.",
        'auth/invalid-credential': "Invalid credentials. Please check your email and password.",
        'auth/email-already-in-use': "An account with this email already exists. Please log in instead.",
        'auth/weak-password': "Password should be at least 6 characters long.",
        'auth/invalid-email': "Please enter a valid email address.",
        'auth/too-many-requests': "Too many failed attempts. Please try again later.",
        'auth/network-request-failed': "Network error. Please check your connection and try again.",
        'auth/operation-not-allowed': "This authentication method is not enabled. Please contact support."
      };
      
      setError(errorMessages[error.code] || "Authentication failed. Please try again.");
    } finally {
      setIsLoading(false);
    }
  };

  const handleGoogleLogin = async () => {
    if (isBlocked || !checkRateLimit()) return;

    setIsGoogleLoading(true);
    setError("");
    
    try {
      const result = await doSignInWithGoogle();
      const user = result.user;
      
      const userData = {
        uid: user.uid,
        email: user.email,
        displayName: user.displayName,
        photoURL: user.photoURL,
        loginMethod: 'google',
        emailVerified: user.emailVerified
      };
      
      // Reset attempt count on success
      setAttemptCount(0);
      onLogin(userData);
      onClose();
    } catch (error) {
      // Increment attempt count
      setAttemptCount(prev => prev + 1);
      
      // Log only error code
      console.error("Google login error code:", error.code);
      
      const errorMessages = {
        'auth/popup-closed-by-user': "Login was cancelled. Please try again.",
        'auth/popup-blocked': "Popup was blocked. Please allow popups and try again.",
        'auth/cancelled-popup-request': "Login request was cancelled. Please try again.",
        'auth/network-request-failed': "Network error. Please check your connection and try again."
      };
      
      setError(errorMessages[error.code] || "Google login failed. Please try again.");
    } finally {
      setIsGoogleLoading(false);
    }
  };

  const handleModeSwitch = () => {
>>>>>>> b0f62b5e
    setIsLogin(!isLogin);
    setError("");
    setEmail("");
    setPassword("");
<<<<<<< HEAD
    setConfirmPassword("");
    setDisplayName("");
    setShowPassword(false);
    setShowConfirmPassword(false);
  };

  const handleCloseAuth = () => {
    setShowLogin(false);
=======
    setVerificationSent(false);
    setEmailError("");
    setPasswordError("");
    setShowPassword(false);
  };

  const handleKeyPress = (e) => {
    if (e.key === 'Enter' && !isLoading && !isGoogleLoading) {
      handleEmailAuth();
    }
>>>>>>> b0f62b5e
  };

  return (
    <div
      className="fixed inset-0 bg-black/60 backdrop-blur-sm flex justify-center items-center z-50 p-4"
      onClick={onClose}
      role="dialog"
      aria-modal="true"
      aria-labelledby="auth-title"
    >
      <div
<<<<<<< HEAD
        className="bg-white/15 dark:bg-gray-800/50 backdrop-blur-xl p-8 rounded-2xl shadow-2xl w-full max-w-md border border-white/30 dark:border-gray-600 animate-fadeInScale"
=======
        ref={modalRef}
        className="bg-white/10 dark:bg-gray-800/40 backdrop-blur-lg p-6 rounded-xl shadow-xl w-full max-w-sm border border-white/20 dark:border-gray-700 animate-fadeInScale"
>>>>>>> b0f62b5e
        onClick={(e) => e.stopPropagation()}
      >
        {/* Close Button */}
        <button
          onClick={onClose}
<<<<<<< HEAD
          className="absolute top-4 right-4 text-white/80 hover:text-white hover:bg-white/10 w-8 h-8 rounded-full flex items-center justify-center transition-all duration-200"
          aria-label="Close dialog"
          disabled={loading}
=======
          className="float-right text-white hover:text-red-400 text-2xl font-bold transition-colors duration-200"
          aria-label="Close authentication dialog"
          type="button"
>>>>>>> b0f62b5e
        >
          <FaTimes />
        </button>

<<<<<<< HEAD
        {/* Icon */}
        <div className="flex justify-center mb-6 text-blue-400 text-5xl">
          <FaUserCircle />
        </div>

        {/* Title */}
        <h2
          id="auth-title"
          className="text-2xl font-bold text-center text-white mb-6"
        >
          {isLogin ? "Welcome Back!" : "Create Account"}
        </h2>

        {/* Form */}
        <form onSubmit={handleSubmit} className="space-y-5">
          {/* Display Name Field (Sign Up only) */}
          {!isLogin && (
            <div className="relative">
              <label htmlFor="displayName" className="sr-only">
                Full Name
              </label>
              <input
                id="displayName"
                type="text"
                placeholder="Enter your full name"
                value={displayName}
                onChange={(e) => {
                  setDisplayName(e.target.value);
                  setError("");
                }}
                className="w-full px-4 py-3 rounded-lg bg-white/20 text-white placeholder-white/70 focus:outline-none focus:ring-2 focus:ring-blue-400 focus:bg-white/25 transition-all duration-200 border border-transparent focus:border-blue-400/50"
                disabled={loading}
                autoComplete="name"
                required={!isLogin}
              />
            </div>
          )}

          {/* Email Field */}
          <div className="relative">
            <label htmlFor="email" className="sr-only">
              Email Address
            </label>
            <input
              id="email"
              type="email"
              placeholder="Enter your email address"
              value={email}
              onChange={(e) => {
                setEmail(e.target.value);
                setError("");
              }}
              className="w-full px-4 py-3 rounded-lg bg-white/20 text-white placeholder-white/70 focus:outline-none focus:ring-2 focus:ring-blue-400 focus:bg-white/25 transition-all duration-200 border border-transparent focus:border-blue-400/50"
              disabled={loading}
              autoComplete="email"
              required
            />
            {/* Email validation indicator */}
            {email && (
              <div className="absolute right-3 top-1/2 -translate-y-1/2">
                {isEmailValid ? (
                  <FaCheck className="text-green-400 text-sm" />
                ) : (
                  <FaTimes className="text-red-400 text-sm" />
                )}
              </div>
            )}
          </div>

          {/* Password Field */}
          <div className="relative">
            <label htmlFor="password" className="sr-only">
              Password
            </label>
            <input
              id="password"
              type={showPassword ? "text" : "password"}
              placeholder="Enter your password"
              value={password}
              onChange={(e) => {
                setPassword(e.target.value);
                setError("");
              }}
              className="w-full px-4 py-3 pr-12 rounded-lg bg-white/20 text-white placeholder-white/70 focus:outline-none focus:ring-2 focus:ring-blue-400 focus:bg-white/25 transition-all duration-200 border border-transparent focus:border-blue-400/50"
              disabled={loading}
              autoComplete={isLogin ? "current-password" : "new-password"}
            />
            <button
              type="button"
              onClick={() => setShowPassword(!showPassword)}
              className="absolute right-3 top-1/2 -translate-y-1/2 text-white/70 hover:text-white transition-colors"
              aria-label={showPassword ? "Hide password" : "Show password"}
              disabled={loading}
            >
              {showPassword ? <FaEyeSlash /> : <FaEye />}
            </button>
          </div>

          {/* Password validation indicator for signup */}
          {!isLogin && password && (
            <div className="text-sm space-y-1">
              <div
                className={`flex items-center ${
                  isPasswordValid ? "text-green-400" : "text-red-400"
                }`}
              >
                {isPasswordValid ? (
                  <FaCheck className="mr-2 text-xs" />
                ) : (
                  <FaTimes className="mr-2 text-xs" />
                )}
                At least 6 characters
              </div>
              {email && (
                <div
                  className={`flex items-center ${
                    isEmailValid ? "text-green-400" : "text-red-400"
                  }`}
                >
                  {isEmailValid ? (
                    <FaCheck className="mr-2 text-xs" />
                  ) : (
                    <FaTimes className="mr-2 text-xs" />
                  )}
                  Valid email address
                </div>
              )}
            </div>
          )}

          {/* Confirm Password Field (Sign Up only) */}
          {!isLogin && (
            <div className="relative">
              <label htmlFor="confirmPassword" className="sr-only">
                Confirm Password
              </label>
              <input
                id="confirmPassword"
                type={showConfirmPassword ? "text" : "password"}
                placeholder="Confirm your password"
                value={confirmPassword}
                onChange={(e) => {
                  setConfirmPassword(e.target.value);
                  setError("");
                }}
                className="w-full px-4 py-3 pr-12 rounded-lg bg-white/20 text-white placeholder-white/70 focus:outline-none focus:ring-2 focus:ring-blue-400 focus:bg-white/25 transition-all duration-200 border border-transparent focus:border-blue-400/50"
                disabled={loading}
                autoComplete="new-password"
              />
              <button
                type="button"
                onClick={() => setShowConfirmPassword(!showConfirmPassword)}
                className="absolute right-3 top-1/2 -translate-y-1/2 text-white/70 hover:text-white transition-colors"
                aria-label={
                  showConfirmPassword
                    ? "Hide confirm password"
                    : "Show confirm password"
                }
                disabled={loading}
              >
                {showConfirmPassword ? <FaEyeSlash /> : <FaEye />}
              </button>
            </div>
          )}

          {/* Password match indicator */}
          {!isLogin && confirmPassword && (
            <div className="text-sm">
              <div
                className={`flex items-center ${
                  doPasswordsMatch ? "text-green-400" : "text-red-400"
                }`}
              >
                {doPasswordsMatch ? (
                  <FaCheck className="mr-2" />
                ) : (
                  <FaTimes className="mr-2" />
                )}
                Passwords {doPasswordsMatch ? "match" : "do not match"}
              </div>
            </div>
          )}

          {/* Error Message */}
          {error && (
            <div className="bg-red-500/20 border border-red-500/30 text-red-300 px-4 py-3 rounded-lg text-sm leading-relaxed">
              {error}
            </div>
          )}

          {/* Submit Button */}
          <button
            type="submit"
            disabled={
              loading ||
              !isEmailValid ||
              !isPasswordValid ||
              (!isLogin && (!doPasswordsMatch || !displayName.trim()))
            }
            className="w-full bg-gradient-to-r from-blue-600 to-blue-700 hover:from-blue-700 hover:to-blue-800 disabled:from-gray-500 disabled:to-gray-600 disabled:cursor-not-allowed text-white py-3 rounded-lg font-semibold transition-all duration-200 shadow-lg hover:shadow-xl transform hover:-translate-y-0.5 disabled:transform-none"
          >
            {loading ? (
              <div className="flex items-center justify-center">
                <div className="animate-spin rounded-full h-5 w-5 border-b-2 border-white mr-2"></div>
                {isLogin ? "Signing In..." : "Creating Account..."}
              </div>
            ) : isLogin ? (
              "Sign In"
            ) : (
              "Create Account"
            )}
          </button>
        </form>

        {/* Divider */}
        <div className="flex items-center my-6">
          <div className="flex-1 h-px bg-white/30"></div>
          <span className="text-white/80 text-sm px-4 font-medium">OR</span>
          <div className="flex-1 h-px bg-white/30"></div>
        </div>

        {/* Google Sign-In */}
        <button
          onClick={handleGoogleSignIn}
          disabled={loading}
          className="w-full flex items-center justify-center bg-white hover:bg-gray-50 disabled:bg-gray-300 disabled:cursor-not-allowed text-gray-800 py-3 rounded-lg shadow-lg hover:shadow-xl transition-all duration-200 font-semibold transform hover:-translate-y-0.5 disabled:transform-none"
        >
          <FcGoogle className="text-xl mr-3" />
          {loading ? "Please wait..." : "Continue with Google"}
        </button>

        {/* Toggle Login/Signup */}
        <div className="text-center mt-6">
          <p className="text-white/90 text-sm">
            {isLogin ? "New to our platform?" : "Already have an account?"}
          </p>
          <button
            onClick={toggleMode}
            className="text-blue-300 hover:text-blue-200 font-semibold hover:underline transition-colors mt-1"
=======
        <div className="flex justify-center mb-4 text-blue-500 text-4xl" aria-hidden="true">
          <FaUserCircle />
        </div>

        <h2 id="auth-title" className="text-2xl font-semibold text-center text-white mb-6">
          {isLogin ? "Log In" : "Sign Up"}
        </h2>

        {/* Verification message */}
        {verificationSent && (
          <div className="mb-4 p-3 bg-green-500/20 border border-green-500/30 rounded-md" role="alert">
            <p className="text-green-300 text-sm mb-2">
              Verification email sent! Please check your inbox and verify your email before logging in.
            </p>
            <button
              onClick={handleResendVerification}
              className="text-green-200 underline text-xs hover:text-green-100 transition-colors"
              type="button"
            >
              Didn't receive the email? Resend verification
            </button>
          </div>
        )}

        {/* Rate limiting warning */}
        {attemptCount >= 3 && !isBlocked && (
          <div className="mb-4 p-3 bg-yellow-500/20 border border-yellow-500/30 rounded-md" role="alert">
            <p className="text-yellow-300 text-sm">
              Warning: {5 - attemptCount} attempts remaining before temporary lockout.
            </p>
          </div>
        )}

        {/* Google Login Button */}
        <button
          onClick={handleGoogleLogin}
          disabled={isGoogleLoading || isLoading || isBlocked}
          className="w-full bg-white hover:bg-gray-100 text-gray-800 font-semibold py-3 px-4 rounded-md transition duration-200 flex items-center justify-center space-x-3 mb-4 disabled:opacity-70 disabled:cursor-not-allowed focus:outline-none focus:ring-2 focus:ring-blue-500 focus:ring-offset-2"
          aria-describedby={isGoogleLoading ? "google-loading" : undefined}
          type="button"
        >
          {isGoogleLoading ? (
            <div className="animate-spin rounded-full h-5 w-5 border-b-2 border-gray-800" aria-hidden="true"></div>
          ) : (
            <FaGoogle className="text-red-500" aria-hidden="true" />
          )}
          <span id={isGoogleLoading ? "google-loading" : undefined}>
            {isGoogleLoading ? "Connecting..." : "Continue with Google"}
          </span>
        </button>

        {/* Divider */}
        <div className="flex items-center mb-4" aria-hidden="true">
          <div className="flex-grow border-t border-white/30"></div>
          <span className="px-4 text-white/70 text-sm">or</span>
          <div className="flex-grow border-t border-white/30"></div>
        </div>

        <form onSubmit={(e) => { e.preventDefault(); handleEmailAuth(); }} className="space-y-4">
          {/* Email Input */}
          <div>
            <label htmlFor="email" className="sr-only">
              Email Address
            </label>
            <input
              ref={firstInputRef}
              id="email"
              type="email"
              placeholder="Enter your email"
              value={email}
              onChange={(e) => {
                const sanitized = sanitizeEmail(e.target.value);
                setEmail(sanitized);
                validateEmail(sanitized);
                setError("");
              }}
              onKeyPress={handleKeyPress}
              disabled={isLoading || isGoogleLoading || isBlocked}
              className="w-full px-4 py-3 rounded-md bg-white/20 text-white placeholder-white/70 focus:outline-none focus:ring-2 focus:ring-blue-500 disabled:opacity-50 transition-all duration-200"
              aria-describedby={emailError ? "email-error" : undefined}
              aria-invalid={emailError ? "true" : "false"}
              autoComplete="email"
              required
            />
            {emailError && (
              <p id="email-error" className="text-red-400 text-sm mt-1" role="alert">
                {emailError}
              </p>
            )}
          </div>

          {/* Password Input */}
          <div>
            <label htmlFor="password" className="sr-only">
              Password
            </label>
            <div className="relative">
              <input
                id="password"
                type={showPassword ? "text" : "password"}
                placeholder="Enter your password"
                value={password}
                onChange={(e) => {
                  const sanitized = sanitizePassword(e.target.value);
                  setPassword(sanitized);
                  validatePassword(sanitized, !isLogin);
                  setError("");
                }}
                onKeyPress={handleKeyPress}
                disabled={isLoading || isGoogleLoading || isBlocked}
                className="w-full px-4 py-3 pr-12 rounded-md bg-white/20 text-white placeholder-white/70 focus:outline-none focus:ring-2 focus:ring-blue-500 disabled:opacity-50 transition-all duration-200"
                aria-describedby={passwordError ? "password-error" : undefined}
                aria-invalid={passwordError ? "true" : "false"}
                autoComplete={isLogin ? "current-password" : "new-password"}
                required
              />
              <button
                type="button"
                onClick={() => setShowPassword(!showPassword)}
                className="absolute right-3 top-1/2 transform -translate-y-1/2 text-white/70 hover:text-white transition-colors duration-200"
                aria-label={showPassword ? "Hide password" : "Show password"}
                disabled={isLoading || isGoogleLoading}
              >
                {showPassword ? <FaEyeSlash /> : <FaEye />}
              </button>
            </div>
            {passwordError && (
              <p id="password-error" className="text-red-400 text-sm mt-1" role="alert">
                {passwordError}
              </p>
            )}
          </div>

          {/* Error Message */}
          {error && (
            <div className="text-red-400 text-sm p-3 bg-red-500/10 rounded-md border border-red-500/20" role="alert">
              {error}
            </div>
          )}

          {/* Submit Button */}
          <button
            type="submit"
            disabled={isLoading || isGoogleLoading || isBlocked || emailError || passwordError}
            className="w-full bg-blue-600 hover:bg-blue-700 text-white py-3 rounded-md transition duration-200 font-semibold disabled:opacity-70 disabled:cursor-not-allowed flex items-center justify-center focus:outline-none focus:ring-2 focus:ring-blue-500 focus:ring-offset-2"
            aria-describedby={isLoading ? "submit-loading" : undefined}
          >
            {isLoading && (
              <div className="animate-spin rounded-full h-5 w-5 border-b-2 border-white mr-2" aria-hidden="true"></div>
            )}
            <span id={isLoading ? "submit-loading" : undefined}>
              {isLoading ? "Please wait..." : (isLogin ? "Log In" : "Sign Up")}
            </span>
          </button>
        </form>

        <p className="text-center mt-6 text-white text-sm">
          {isLogin ? "Don't have an account?" : "Already have an account?"}
          <button
            onClick={handleModeSwitch}
            disabled={isLoading || isGoogleLoading || isBlocked}
            className="text-blue-300 ml-1 hover:underline disabled:opacity-50 focus:outline-none focus:underline transition-all duration-200"
>>>>>>> b0f62b5e
            type="button"
            disabled={loading}
          >
<<<<<<< HEAD
            {isLogin ? "Create an account" : "Sign in instead"}
          </button>
        </div>

        {/* Additional Help */}
        {isLogin && (
          <div className="text-center mt-4">
            <button
              type="button"
              className="text-white/70 hover:text-white text-sm hover:underline transition-colors"
              onClick={() =>
                alert("Password reset functionality would be implemented here")
              }
              disabled={loading}
            >
              Forgot your password?
            </button>
          </div>
        )}
=======
            {isLogin ? "Sign Up" : "Log In"}
          </button>
        </p>

        {/* Accessibility info */}
        <div className="sr-only">
          Press Escape to close this dialog. Use Tab to navigate between form elements.
        </div>
>>>>>>> b0f62b5e
      </div>

      {/* Custom CSS for animations */}
      <style jsx>{`
        @keyframes fadeInScale {
          from {
            opacity: 0;
            transform: scale(0.95) translateY(10px);
          }
          to {
            opacity: 1;
            transform: scale(1) translateY(0);
          }
        }

        .animate-fadeInScale {
          animation: fadeInScale 0.2s ease-out;
        }
      `}</style>
    </div>
  );
};

export default AuthForm;<|MERGE_RESOLUTION|>--- conflicted
+++ resolved
@@ -1,21 +1,3 @@
-<<<<<<< HEAD
-import { useState } from "react";
-import {
-  FaUserCircle,
-  FaEye,
-  FaEyeSlash,
-  FaCheck,
-  FaTimes,
-} from "react-icons/fa";
-import { FcGoogle } from "react-icons/fc";
-import { auth, googleProvider } from "../firebase"; // adjust path if needed
-import {
-  signInWithPopup,
-  createUserWithEmailAndPassword,
-  signInWithEmailAndPassword,
-  updateProfile,
-} from "firebase/auth";
-=======
 import { useState, useEffect, useRef } from "react";
 import { FaUserCircle, FaGoogle, FaEye, FaEyeSlash } from "react-icons/fa";
 import { 
@@ -24,7 +6,6 @@
   doSignInWithGoogle,
   doSendEmailVerification
 } from "../firebase/auth";
->>>>>>> b0f62b5e
 
 const AuthForm = ({ onLogin, onClose }) => {
   const [isLogin, setIsLogin] = useState(true);
@@ -33,40 +14,6 @@
   const [confirmPassword, setConfirmPassword] = useState("");
   const [displayName, setDisplayName] = useState("");
   const [error, setError] = useState("");
-<<<<<<< HEAD
-  const [loading, setLoading] = useState(false);
-  const [showPassword, setShowPassword] = useState(false);
-  const [showConfirmPassword, setShowConfirmPassword] = useState(false);
-
-  // Email validation
-  const isEmailValid = /^[^\s@]+@[^\s@]+\.[^\s@]+$/.test(email);
-  const isPasswordValid = password.length >= 6;
-  const doPasswordsMatch = password === confirmPassword;
-
-  // 🔹 Real Firebase Authentication
-  const handleSubmit = async (e) => {
-    e.preventDefault();
-    setLoading(true);
-    setError("");
-
-    // Validation
-    if (!email.trim()) {
-      setError("Email is required.");
-      setLoading(false);
-      return;
-    }
-
-    if (!isEmailValid) {
-      setError("Please enter a valid email address.");
-      setLoading(false);
-      return;
-    }
-
-    if (!password.trim()) {
-      setError("Password is required.");
-      setLoading(false);
-      return;
-=======
   const [isLoading, setIsLoading] = useState(false);
   const [isGoogleLoading, setIsGoogleLoading] = useState(false);
   const [verificationSent, setVerificationSent] = useState(false);
@@ -136,7 +83,6 @@
     if (!email) {
       setEmailError("");
       return false;
->>>>>>> b0f62b5e
     }
     if (!emailRegex.test(email)) {
       setEmailError("Please enter a valid email address");
@@ -146,168 +92,6 @@
     return true;
   };
 
-<<<<<<< HEAD
-    if (!isPasswordValid) {
-      setError("Password must be at least 6 characters.");
-      setLoading(false);
-      return;
-    }
-
-    if (!isLogin) {
-      if (!displayName.trim()) {
-        setError("Display name is required.");
-        setLoading(false);
-        return;
-      }
-
-      if (!doPasswordsMatch) {
-        setError("Passwords do not match.");
-        setLoading(false);
-        return;
-      }
-    }
-
-    try {
-      if (isLogin) {
-        // 🔑 Sign in existing user
-        const userCredential = await signInWithEmailAndPassword(
-          auth,
-          email,
-          password
-        );
-        console.log("✅ Login successful:", userCredential.user);
-        onLogin(userCredential.user);
-      } else {
-        // 🆕 Create new user account
-        const userCredential = await createUserWithEmailAndPassword(
-          auth,
-          email,
-          password
-        );
-
-        // Update the user's display name
-        await updateProfile(userCredential.user, {
-          displayName: displayName.trim(),
-        });
-
-        console.log("✅ Account created:", userCredential.user);
-        onLogin(userCredential.user);
-      }
-    } catch (err) {
-      console.error("Authentication error:", err);
-
-      // Handle specific Firebase auth errors with user-friendly messages
-      switch (err.code) {
-        case "auth/user-not-found":
-          setError(
-            "🔍 No account found with this email. Would you like to create an account instead?"
-          );
-          break;
-        case "auth/wrong-password":
-          setError(
-            "🔐 Incorrect password. Please check your password and try again."
-          );
-          break;
-        case "auth/invalid-credential":
-          setError(
-            "❌ Invalid email or password. Please check your credentials and try again."
-          );
-          break;
-        case "auth/email-already-in-use":
-          setError(
-            "📧 This email is already registered. Try signing in instead."
-          );
-          break;
-        case "auth/weak-password":
-          setError(
-            "🔒 Password is too weak. Please use at least 6 characters with numbers and letters."
-          );
-          break;
-        case "auth/invalid-email":
-          setError(
-            "📧 Please enter a valid email address (example: user@email.com)."
-          );
-          break;
-        case "auth/too-many-requests":
-          setError(
-            "⏰ Too many failed attempts. Please wait a few minutes before trying again."
-          );
-          break;
-        case "auth/network-request-failed":
-          setError(
-            "🌐 Network error. Please check your internet connection and try again."
-          );
-          break;
-        case "auth/user-disabled":
-          setError(
-            "🚫 This account has been disabled. Please contact support for help."
-          );
-          break;
-        case "auth/requires-recent-login":
-          setError("🔄 Please log out and sign in again to continue.");
-          break;
-        default:
-          setError(
-            `⚠️ Something went wrong. Please try again or contact support if the problem persists.`
-          );
-      }
-    } finally {
-      setLoading(false);
-    }
-  };
-
-  // 🔹 Google Sign-In
-  const handleGoogleSignIn = async () => {
-    setLoading(true);
-    setError("");
-
-    try {
-      const result = await signInWithPopup(auth, googleProvider);
-      const user = result.user;
-      console.log("✅ Google login successful:", user);
-      onLogin(user);
-    } catch (err) {
-      console.error("Google Sign-In error:", err);
-
-      // Handle specific Google auth errors with user-friendly messages
-      switch (err.code) {
-        case "auth/popup-closed-by-user":
-          setError(
-            "🚪 Sign-in window was closed. Please try again to continue with Google."
-          );
-          break;
-        case "auth/popup-blocked":
-          setError(
-            "🚫 Pop-up was blocked by your browser. Please allow pop-ups for this site and try again."
-          );
-          break;
-        case "auth/account-exists-with-different-credential":
-          setError(
-            "📧 An account with this email already exists using a different sign-in method. Try signing in with email/password instead."
-          );
-          break;
-        case "auth/cancelled-popup-request":
-          setError(
-            "⏰ Previous sign-in attempt was cancelled. Please try again."
-          );
-          break;
-        case "auth/network-request-failed":
-          setError(
-            "🌐 Network error. Please check your internet connection and try again."
-          );
-          break;
-        default:
-          setError(
-            "🔴 Google Sign-In failed. Please try again or use email/password instead."
-          );
-      }
-    } finally {
-      setLoading(false);
-    }
-  };
-
-  const toggleMode = () => {
-=======
   // Real-time password validation
   const validatePassword = (password, isSignup = false) => {
     if (!password) {
@@ -493,21 +277,10 @@
   };
 
   const handleModeSwitch = () => {
->>>>>>> b0f62b5e
     setIsLogin(!isLogin);
     setError("");
     setEmail("");
     setPassword("");
-<<<<<<< HEAD
-    setConfirmPassword("");
-    setDisplayName("");
-    setShowPassword(false);
-    setShowConfirmPassword(false);
-  };
-
-  const handleCloseAuth = () => {
-    setShowLogin(false);
-=======
     setVerificationSent(false);
     setEmailError("");
     setPasswordError("");
@@ -518,7 +291,6 @@
     if (e.key === 'Enter' && !isLoading && !isGoogleLoading) {
       handleEmailAuth();
     }
->>>>>>> b0f62b5e
   };
 
   return (
@@ -530,271 +302,20 @@
       aria-labelledby="auth-title"
     >
       <div
-<<<<<<< HEAD
-        className="bg-white/15 dark:bg-gray-800/50 backdrop-blur-xl p-8 rounded-2xl shadow-2xl w-full max-w-md border border-white/30 dark:border-gray-600 animate-fadeInScale"
-=======
         ref={modalRef}
         className="bg-white/10 dark:bg-gray-800/40 backdrop-blur-lg p-6 rounded-xl shadow-xl w-full max-w-sm border border-white/20 dark:border-gray-700 animate-fadeInScale"
->>>>>>> b0f62b5e
         onClick={(e) => e.stopPropagation()}
       >
         {/* Close Button */}
         <button
           onClick={onClose}
-<<<<<<< HEAD
-          className="absolute top-4 right-4 text-white/80 hover:text-white hover:bg-white/10 w-8 h-8 rounded-full flex items-center justify-center transition-all duration-200"
-          aria-label="Close dialog"
-          disabled={loading}
-=======
           className="float-right text-white hover:text-red-400 text-2xl font-bold transition-colors duration-200"
           aria-label="Close authentication dialog"
           type="button"
->>>>>>> b0f62b5e
         >
           <FaTimes />
         </button>
 
-<<<<<<< HEAD
-        {/* Icon */}
-        <div className="flex justify-center mb-6 text-blue-400 text-5xl">
-          <FaUserCircle />
-        </div>
-
-        {/* Title */}
-        <h2
-          id="auth-title"
-          className="text-2xl font-bold text-center text-white mb-6"
-        >
-          {isLogin ? "Welcome Back!" : "Create Account"}
-        </h2>
-
-        {/* Form */}
-        <form onSubmit={handleSubmit} className="space-y-5">
-          {/* Display Name Field (Sign Up only) */}
-          {!isLogin && (
-            <div className="relative">
-              <label htmlFor="displayName" className="sr-only">
-                Full Name
-              </label>
-              <input
-                id="displayName"
-                type="text"
-                placeholder="Enter your full name"
-                value={displayName}
-                onChange={(e) => {
-                  setDisplayName(e.target.value);
-                  setError("");
-                }}
-                className="w-full px-4 py-3 rounded-lg bg-white/20 text-white placeholder-white/70 focus:outline-none focus:ring-2 focus:ring-blue-400 focus:bg-white/25 transition-all duration-200 border border-transparent focus:border-blue-400/50"
-                disabled={loading}
-                autoComplete="name"
-                required={!isLogin}
-              />
-            </div>
-          )}
-
-          {/* Email Field */}
-          <div className="relative">
-            <label htmlFor="email" className="sr-only">
-              Email Address
-            </label>
-            <input
-              id="email"
-              type="email"
-              placeholder="Enter your email address"
-              value={email}
-              onChange={(e) => {
-                setEmail(e.target.value);
-                setError("");
-              }}
-              className="w-full px-4 py-3 rounded-lg bg-white/20 text-white placeholder-white/70 focus:outline-none focus:ring-2 focus:ring-blue-400 focus:bg-white/25 transition-all duration-200 border border-transparent focus:border-blue-400/50"
-              disabled={loading}
-              autoComplete="email"
-              required
-            />
-            {/* Email validation indicator */}
-            {email && (
-              <div className="absolute right-3 top-1/2 -translate-y-1/2">
-                {isEmailValid ? (
-                  <FaCheck className="text-green-400 text-sm" />
-                ) : (
-                  <FaTimes className="text-red-400 text-sm" />
-                )}
-              </div>
-            )}
-          </div>
-
-          {/* Password Field */}
-          <div className="relative">
-            <label htmlFor="password" className="sr-only">
-              Password
-            </label>
-            <input
-              id="password"
-              type={showPassword ? "text" : "password"}
-              placeholder="Enter your password"
-              value={password}
-              onChange={(e) => {
-                setPassword(e.target.value);
-                setError("");
-              }}
-              className="w-full px-4 py-3 pr-12 rounded-lg bg-white/20 text-white placeholder-white/70 focus:outline-none focus:ring-2 focus:ring-blue-400 focus:bg-white/25 transition-all duration-200 border border-transparent focus:border-blue-400/50"
-              disabled={loading}
-              autoComplete={isLogin ? "current-password" : "new-password"}
-            />
-            <button
-              type="button"
-              onClick={() => setShowPassword(!showPassword)}
-              className="absolute right-3 top-1/2 -translate-y-1/2 text-white/70 hover:text-white transition-colors"
-              aria-label={showPassword ? "Hide password" : "Show password"}
-              disabled={loading}
-            >
-              {showPassword ? <FaEyeSlash /> : <FaEye />}
-            </button>
-          </div>
-
-          {/* Password validation indicator for signup */}
-          {!isLogin && password && (
-            <div className="text-sm space-y-1">
-              <div
-                className={`flex items-center ${
-                  isPasswordValid ? "text-green-400" : "text-red-400"
-                }`}
-              >
-                {isPasswordValid ? (
-                  <FaCheck className="mr-2 text-xs" />
-                ) : (
-                  <FaTimes className="mr-2 text-xs" />
-                )}
-                At least 6 characters
-              </div>
-              {email && (
-                <div
-                  className={`flex items-center ${
-                    isEmailValid ? "text-green-400" : "text-red-400"
-                  }`}
-                >
-                  {isEmailValid ? (
-                    <FaCheck className="mr-2 text-xs" />
-                  ) : (
-                    <FaTimes className="mr-2 text-xs" />
-                  )}
-                  Valid email address
-                </div>
-              )}
-            </div>
-          )}
-
-          {/* Confirm Password Field (Sign Up only) */}
-          {!isLogin && (
-            <div className="relative">
-              <label htmlFor="confirmPassword" className="sr-only">
-                Confirm Password
-              </label>
-              <input
-                id="confirmPassword"
-                type={showConfirmPassword ? "text" : "password"}
-                placeholder="Confirm your password"
-                value={confirmPassword}
-                onChange={(e) => {
-                  setConfirmPassword(e.target.value);
-                  setError("");
-                }}
-                className="w-full px-4 py-3 pr-12 rounded-lg bg-white/20 text-white placeholder-white/70 focus:outline-none focus:ring-2 focus:ring-blue-400 focus:bg-white/25 transition-all duration-200 border border-transparent focus:border-blue-400/50"
-                disabled={loading}
-                autoComplete="new-password"
-              />
-              <button
-                type="button"
-                onClick={() => setShowConfirmPassword(!showConfirmPassword)}
-                className="absolute right-3 top-1/2 -translate-y-1/2 text-white/70 hover:text-white transition-colors"
-                aria-label={
-                  showConfirmPassword
-                    ? "Hide confirm password"
-                    : "Show confirm password"
-                }
-                disabled={loading}
-              >
-                {showConfirmPassword ? <FaEyeSlash /> : <FaEye />}
-              </button>
-            </div>
-          )}
-
-          {/* Password match indicator */}
-          {!isLogin && confirmPassword && (
-            <div className="text-sm">
-              <div
-                className={`flex items-center ${
-                  doPasswordsMatch ? "text-green-400" : "text-red-400"
-                }`}
-              >
-                {doPasswordsMatch ? (
-                  <FaCheck className="mr-2" />
-                ) : (
-                  <FaTimes className="mr-2" />
-                )}
-                Passwords {doPasswordsMatch ? "match" : "do not match"}
-              </div>
-            </div>
-          )}
-
-          {/* Error Message */}
-          {error && (
-            <div className="bg-red-500/20 border border-red-500/30 text-red-300 px-4 py-3 rounded-lg text-sm leading-relaxed">
-              {error}
-            </div>
-          )}
-
-          {/* Submit Button */}
-          <button
-            type="submit"
-            disabled={
-              loading ||
-              !isEmailValid ||
-              !isPasswordValid ||
-              (!isLogin && (!doPasswordsMatch || !displayName.trim()))
-            }
-            className="w-full bg-gradient-to-r from-blue-600 to-blue-700 hover:from-blue-700 hover:to-blue-800 disabled:from-gray-500 disabled:to-gray-600 disabled:cursor-not-allowed text-white py-3 rounded-lg font-semibold transition-all duration-200 shadow-lg hover:shadow-xl transform hover:-translate-y-0.5 disabled:transform-none"
-          >
-            {loading ? (
-              <div className="flex items-center justify-center">
-                <div className="animate-spin rounded-full h-5 w-5 border-b-2 border-white mr-2"></div>
-                {isLogin ? "Signing In..." : "Creating Account..."}
-              </div>
-            ) : isLogin ? (
-              "Sign In"
-            ) : (
-              "Create Account"
-            )}
-          </button>
-        </form>
-
-        {/* Divider */}
-        <div className="flex items-center my-6">
-          <div className="flex-1 h-px bg-white/30"></div>
-          <span className="text-white/80 text-sm px-4 font-medium">OR</span>
-          <div className="flex-1 h-px bg-white/30"></div>
-        </div>
-
-        {/* Google Sign-In */}
-        <button
-          onClick={handleGoogleSignIn}
-          disabled={loading}
-          className="w-full flex items-center justify-center bg-white hover:bg-gray-50 disabled:bg-gray-300 disabled:cursor-not-allowed text-gray-800 py-3 rounded-lg shadow-lg hover:shadow-xl transition-all duration-200 font-semibold transform hover:-translate-y-0.5 disabled:transform-none"
-        >
-          <FcGoogle className="text-xl mr-3" />
-          {loading ? "Please wait..." : "Continue with Google"}
-        </button>
-
-        {/* Toggle Login/Signup */}
-        <div className="text-center mt-6">
-          <p className="text-white/90 text-sm">
-            {isLogin ? "New to our platform?" : "Already have an account?"}
-          </p>
-          <button
-            onClick={toggleMode}
-            className="text-blue-300 hover:text-blue-200 font-semibold hover:underline transition-colors mt-1"
-=======
         <div className="flex justify-center mb-4 text-blue-500 text-4xl" aria-hidden="true">
           <FaUserCircle />
         </div>
@@ -957,31 +478,9 @@
             onClick={handleModeSwitch}
             disabled={isLoading || isGoogleLoading || isBlocked}
             className="text-blue-300 ml-1 hover:underline disabled:opacity-50 focus:outline-none focus:underline transition-all duration-200"
->>>>>>> b0f62b5e
             type="button"
             disabled={loading}
           >
-<<<<<<< HEAD
-            {isLogin ? "Create an account" : "Sign in instead"}
-          </button>
-        </div>
-
-        {/* Additional Help */}
-        {isLogin && (
-          <div className="text-center mt-4">
-            <button
-              type="button"
-              className="text-white/70 hover:text-white text-sm hover:underline transition-colors"
-              onClick={() =>
-                alert("Password reset functionality would be implemented here")
-              }
-              disabled={loading}
-            >
-              Forgot your password?
-            </button>
-          </div>
-        )}
-=======
             {isLogin ? "Sign Up" : "Log In"}
           </button>
         </p>
@@ -990,7 +489,6 @@
         <div className="sr-only">
           Press Escape to close this dialog. Use Tab to navigate between form elements.
         </div>
->>>>>>> b0f62b5e
       </div>
 
       {/* Custom CSS for animations */}
