--- conflicted
+++ resolved
@@ -22,25 +22,9 @@
   const [showLogin, setShowLogin] = useState(false);
   const [selectedDept, setSelectedDept] = useState("All");
 
-<<<<<<< HEAD
-  // Show login popup after 5 sec if no user
-  useEffect(() => {
-    if (!user) {
-      const timer = setTimeout(() => {
-        setShowLogin(true);
-      }, 5000);
-      return () => clearTimeout(timer);
-    }
-  }, [user]);
-
-  const [notes, setNotes] = useState(() => {
-    return JSON.parse(localStorage.getItem("notes")) || [];
-  });
-=======
   // Auth State
   const [user, setUser] = useState(null);
   const [authLoading, setAuthLoading] = useState(true);
->>>>>>> b0f62b5e
 
   // Data State
   const [notes, setNotes] = useState([]);
@@ -125,9 +109,6 @@
     }
   };
 
-<<<<<<< HEAD
-  // Dark mode toggle persistence
-=======
   // Fetch notes when auth state is resolved
   useEffect(() => {
     if (!authLoading) {
@@ -136,7 +117,6 @@
   }, [authLoading]);
 
   // Fetch notes when user changes (login/logout)
->>>>>>> b0f62b5e
   useEffect(() => {
     if (!authLoading) {
       fetchNotesRef.current();
@@ -256,33 +236,6 @@
     }
   };
 
-<<<<<<< HEAD
-  // Handle login
-  const handleLogin = (username) => {
-    setUser(username);
-    localStorage.setItem("eduUser", username);
-    setShowLogin(false);
-  };
-
-  // Handle logout
-  const handleLogout = () => {
-    setUser(null);
-    localStorage.removeItem("eduUser");
-  };
-
-  // Handle closing auth modal
-  const handleCloseAuth = () => {
-    setShowLogin(false);
-    if (!user) {
-      setTimeout(() => {
-        setShowLogin(true);
-      }, 5000);
-    }
-  };
-
-  return (
-    <>
-=======
   // Auth handlers
   const handleLogin = () => {
     setShowLogin(false);
@@ -317,32 +270,22 @@
       {/* Navbar */}
         
 
->>>>>>> b0f62b5e
       <Navbar
         onLoginClick={() => setShowLogin(true)} 
         user={user} 
         onLogoutClick={handleLogout}
         darkMode={darkMode}
-<<<<<<< HEAD
-        onToggleTheme={() => setDarkMode((prev) => !prev)}
-=======
         onToggleTheme={onToggleTheme}  
->>>>>>> b0f62b5e
         selectedDept={selectedDept}
         setSelectedDept={setSelectedDept}
       />
 
-<<<<<<< HEAD
-      {showLogin && (
-        <AuthForm onLogin={handleLogin} onClose={handleCloseAuth} />
-=======
       {/* Auth Modal */}
       {showLogin && (
         <AuthForm 
           onLogin={handleLogin} 
           onClose={() => setShowLogin(false)} 
         />
->>>>>>> b0f62b5e
       )}
 
       {/* Main Content */}
